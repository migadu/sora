.PHONY: all clean build sora sora-admin install test

# Binary names - can be overridden by environment variables
SORA_BINARY ?= sora
SORA_ADMIN_BINARY ?= sora-admin
SORA_LINUX_BINARY ?= sora-linux-amd64
SORA_ADMIN_LINUX_BINARY ?= sora-admin-linux-amd64
SORA_FREEBSD_BINARY ?= sora-freebsd-amd64
SORA_ADMIN_FREEBSD_BINARY ?= sora-admin-freebsd-amd64

# Default target
all: build

# Build both executables
build: sora sora-admin

# Build the main sora server
sora:
	go build -o $(SORA_BINARY) ./cmd/sora

# Build the sora-admin tool
sora-admin:
	go build -o $(SORA_ADMIN_BINARY) ./cmd/sora-admin

# Install both executables to GOPATH/bin
install:
	go install ./cmd/sora
	go install ./cmd/sora-admin

# Clean build artifacts
clean:
	rm -f $(SORA_BINARY) $(SORA_ADMIN_BINARY) $(SORA_LINUX_BINARY) $(SORA_ADMIN_LINUX_BINARY) $(SORA_FREEBSD_BINARY) $(SORA_ADMIN_FREEBSD_BINARY)

# Run tests
test:
	go test ./...

# Build with version and build info
build-release:
	go build -ldflags "-X main.version=$(shell git describe --tags --always --dirty)" -o $(SORA_BINARY) ./cmd/sora
	go build -ldflags "-X main.version=$(shell git describe --tags --always --dirty)" -o $(SORA_ADMIN_BINARY) ./cmd/sora-admin

# Cross-compile with musl libc for Linux
build-linux-musl:
	CC=x86_64-linux-musl-gcc CXX=x86_64-linux-musl-g++ GOARCH=amd64 GOOS=linux go build -ldflags "-extldflags -static" -o $(SORA_LINUX_BINARY) ./cmd/sora
	CC=x86_64-linux-musl-gcc CXX=x86_64-linux-musl-g++ GOARCH=amd64 GOOS=linux go build -ldflags "-extldflags -static" -o $(SORA_ADMIN_LINUX_BINARY) ./cmd/sora-admin

# Cross-compile for FreeBSD
build-freebsd:
<<<<<<< HEAD
	GOARCH=amd64 GOOS=freebsd go build -o $(SORA_FREEBSD_BINARY) ./cmd/sora
	GOARCH=amd64 GOOS=freebsd go build -o $(SORA_ADMIN_FREEBSD_BINARY) ./cmd/sora-admin

=======
	GOARCH=amd64 GOOS=freebsd CGO_ENABLED=1 go build -o sora-freebsd-amd64 ./cmd/sora
	GOARCH=amd64 GOOS=freebsd CGO_ENABLED=1 go build -o sora-admin-freebsd-amd64 ./cmd/sora-admin
>>>>>>> 18bd6efc

# Help target
help:
	@echo "Available targets:"
	@echo "  all          - Build both sora and sora-admin (default)"
	@echo "  build        - Build both executables"
	@echo "  sora         - Build only the main sora server"
	@echo "  sora-admin   - Build only the sora-admin tool for account management"
	@echo "  install      - Install both executables to GOPATH/bin"
	@echo "  clean        - Remove build artifacts"
	@echo "  test         - Run tests"
	@echo "  build-release - Build with version information"
	@echo "  build-linux-musl - Cross-compile static binaries for Linux with musl"
	@echo "  build-freebsd - Cross-compile binaries for FreeBSD"
	@echo "  help         - Show this help message"
	@echo ""
	@echo "Environment variables:"
	@echo "  SORA_BINARY              - Name for sora binary (default: sora)"
	@echo "  SORA_ADMIN_BINARY        - Name for sora-admin binary (default: sora-admin)"
	@echo "  SORA_LINUX_BINARY        - Name for Linux sora binary (default: sora-linux-amd64)"
	@echo "  SORA_ADMIN_LINUX_BINARY  - Name for Linux sora-admin binary (default: sora-admin-linux-amd64)"
	@echo "  SORA_FREEBSD_BINARY      - Name for FreeBSD sora binary (default: sora-freebsd-amd64)"
	@echo "  SORA_ADMIN_FREEBSD_BINARY - Name for FreeBSD sora-admin binary (default: sora-admin-freebsd-amd64)"
	@echo ""
	@echo "Example usage:"
	@echo "  make build                      # Use default names"
	@echo "  SORA_BINARY=mysora make build   # Custom binary name"<|MERGE_RESOLUTION|>--- conflicted
+++ resolved
@@ -47,14 +47,8 @@
 
 # Cross-compile for FreeBSD
 build-freebsd:
-<<<<<<< HEAD
 	GOARCH=amd64 GOOS=freebsd go build -o $(SORA_FREEBSD_BINARY) ./cmd/sora
 	GOARCH=amd64 GOOS=freebsd go build -o $(SORA_ADMIN_FREEBSD_BINARY) ./cmd/sora-admin
-
-=======
-	GOARCH=amd64 GOOS=freebsd CGO_ENABLED=1 go build -o sora-freebsd-amd64 ./cmd/sora
-	GOARCH=amd64 GOOS=freebsd CGO_ENABLED=1 go build -o sora-admin-freebsd-amd64 ./cmd/sora-admin
->>>>>>> 18bd6efc
 
 # Help target
 help:
