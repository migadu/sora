//go:build linux || freebsd || darwin || openbsd || netbsd

package server

import (
	"context"
	"fmt"
	"net"
	"syscall"

	"github.com/migadu/sora/logger"
	"golang.org/x/sys/unix"
)

// ListenWithBacklog creates a TCP listener with a custom listen backlog.
// Uses net.ListenConfig with a Control function to set socket options and backlog.
//
// Why this matters:
// - Small backlog (default SOMAXCONN = 128-512) causes SYN packets to be dropped when under load
// - Dropped SYN packets trigger TCP retransmissions with exponential backoff (1s, 3s, 6s, 12s, 24s...)
// - This leads to connection delays of ~60 seconds before clients can connect
// - Larger backlog (4096-8192) allows the kernel to queue more connections during bursts
//
// Implementation: Uses net.ListenConfig which properly handles all socket setup,
// and we only intervene to set SO_LISTENQLIMIT (FreeBSD) or adjust the backlog.
func ListenWithBacklog(ctx context.Context, network, address string, backlog int) (net.Listener, error) {
	// On FreeBSD, we can use SO_LISTENQLIMIT to set the listen backlog
	// This must be set BEFORE calling listen()
	lc := &net.ListenConfig{
		Control: func(network, address string, c syscall.RawConn) error {
			var ctrlErr error
			err := c.Control(func(fd uintptr) {
				// Set SO_REUSEADDR for fast restart
				if err := unix.SetsockoptInt(int(fd), unix.SOL_SOCKET, unix.SO_REUSEADDR, 1); err != nil {
					ctrlErr = fmt.Errorf("failed to set SO_REUSEADDR: %w", err)
					return
				}

<<<<<<< HEAD
				// On FreeBSD, set SO_LISTENQLIMIT before listen()
				// This controls the listen queue size
				if err := unix.SetsockoptInt(int(fd), unix.SOL_SOCKET, unix.SO_LISTENQLIMIT, backlog); err != nil {
					// Log but don't fail - this might not be supported on all BSD versions
					logger.Debug("Failed to set SO_LISTENQLIMIT, will use default backlog",
						"network", network, "address", address, "backlog", backlog, "error", err)
				}
			})
			if err != nil {
				return err
=======
	// Determine address family
	var family int
	var sockaddr unix.Sockaddr

	// Handle nil IP (e.g., ":143" resolves to IP=nil)
	// Default to IPv4 for backward compatibility
	if addr.IP == nil || addr.IP.To4() != nil {
		family = unix.AF_INET
		sa := &unix.SockaddrInet4{Port: addr.Port}
		if addr.IP != nil {
			copy(sa.Addr[:], addr.IP.To4())
		}
		// If IP is nil, sa.Addr is zero (0.0.0.0), which means all interfaces
		sockaddr = sa
	} else {
		family = unix.AF_INET6
		sa := &unix.SockaddrInet6{Port: addr.Port}
		copy(sa.Addr[:], addr.IP.To16())
		// Handle zone ID for link-local addresses (fe80::)
		if addr.Zone != "" {
			if iface, err := net.InterfaceByName(addr.Zone); err == nil {
				sa.ZoneId = uint32(iface.Index)
>>>>>>> 02d6e6e1
			}
			return ctrlErr
		},
	}

	listener, err := lc.Listen(ctx, network, address)
	if err != nil {
		return nil, fmt.Errorf("failed to create listener: %w", err)
	}

	return listener, nil
}

// ListenWithBacklogManual is the old manual socket creation approach.
// Kept for reference but should not be used as it causes issues on FreeBSD IPv6.
func ListenWithBacklogManual(ctx context.Context, network, address string, backlog int) (net.Listener, error) {
	// This function is kept for reference but should not be used
	return nil, fmt.Errorf("ListenWithBacklogManual is deprecated, use ListenWithBacklog instead")
}

// MakeListenControl creates a Control function for net.ListenConfig that sets socket options.
// This is kept for compatibility but doesn't set the backlog (use ListenWithBacklog for that).
func MakeListenControl(backlog int) func(network, address string, c syscall.RawConn) error {
	return func(network, address string, c syscall.RawConn) error {
		// This function is no longer used for setting backlog.
		// Use ListenWithBacklog instead for proper backlog control.
		return nil
	}
}<|MERGE_RESOLUTION|>--- conflicted
+++ resolved
@@ -36,18 +36,6 @@
 					return
 				}
 
-<<<<<<< HEAD
-				// On FreeBSD, set SO_LISTENQLIMIT before listen()
-				// This controls the listen queue size
-				if err := unix.SetsockoptInt(int(fd), unix.SOL_SOCKET, unix.SO_LISTENQLIMIT, backlog); err != nil {
-					// Log but don't fail - this might not be supported on all BSD versions
-					logger.Debug("Failed to set SO_LISTENQLIMIT, will use default backlog",
-						"network", network, "address", address, "backlog", backlog, "error", err)
-				}
-			})
-			if err != nil {
-				return err
-=======
 	// Determine address family
 	var family int
 	var sockaddr unix.Sockaddr
@@ -70,7 +58,6 @@
 		if addr.Zone != "" {
 			if iface, err := net.InterfaceByName(addr.Zone); err == nil {
 				sa.ZoneId = uint32(iface.Index)
->>>>>>> 02d6e6e1
 			}
 			return ctrlErr
 		},
@@ -82,21 +69,4 @@
 	}
 
 	return listener, nil
-}
-
-// ListenWithBacklogManual is the old manual socket creation approach.
-// Kept for reference but should not be used as it causes issues on FreeBSD IPv6.
-func ListenWithBacklogManual(ctx context.Context, network, address string, backlog int) (net.Listener, error) {
-	// This function is kept for reference but should not be used
-	return nil, fmt.Errorf("ListenWithBacklogManual is deprecated, use ListenWithBacklog instead")
-}
-
-// MakeListenControl creates a Control function for net.ListenConfig that sets socket options.
-// This is kept for compatibility but doesn't set the backlog (use ListenWithBacklog for that).
-func MakeListenControl(backlog int) func(network, address string, c syscall.RawConn) error {
-	return func(network, address string, c syscall.RawConn) error {
-		// This function is no longer used for setting backlog.
-		// Use ListenWithBacklog instead for proper backlog control.
-		return nil
-	}
 }